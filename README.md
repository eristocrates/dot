--- conflicted
+++ resolved
@@ -106,18 +106,15 @@
 Output a dot Graph using the [mermaid](https://mermaid-js.github.io/mermaid/#/README) syntax.
 Only Graph and Flowchart are supported. See MermaidGraph and MermaidFlowchart.
 
-<<<<<<< HEAD
+```
+g := dot.NewGraph(dot.Directed)
+...
+fmt.Println(dot.MermaidGraph(g, dot.MermaidTopToBottom))
+```
+
 ### testing
 
 	go test -coverprofile=coverage.out ./...
 	go tool cover -html=coverage.out
 
-=======
-```
-g := dot.NewGraph(dot.Directed)
-...
-fmt.Println(dot.MermaidGraph(g, dot.MermaidTopToBottom))
-```
->>>>>>> b6ff15f7
-
 (c) 2015-2022, http://ernestmicklei.com. MIT License.